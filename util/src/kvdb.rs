--- conflicted
+++ resolved
@@ -17,12 +17,8 @@
 //! Key-Value store abstraction with `RocksDB` backend.
 
 use std::default::Default;
-use rocksdb::{DB, Writable, WriteBatch, IteratorMode, DBVector, DBIterator,
-<<<<<<< HEAD
+use rocksdb::{DB, Writable, WriteBatch, WriteOptions, IteratorMode, DBVector, DBIterator,
 	IndexType, Options, DBCompactionStyle, BlockBasedOptions, Direction, Cache};
-=======
-	IndexType, Options, WriteOptions, DBCompactionStyle, BlockBasedOptions, Direction};
->>>>>>> f94f061f
 
 const DB_BACKGROUND_FLUSHES: i32 = 2;
 const DB_BACKGROUND_COMPACTIONS: i32 = 2;
@@ -148,6 +144,7 @@
 /// Key-Value database.
 pub struct Database {
 	db: DB,
+	write_opts: WriteOptions,
 }
 
 impl Database {
@@ -173,33 +170,6 @@
 
 		opts.set_max_background_flushes(DB_BACKGROUND_FLUSHES);
 		opts.set_max_background_compactions(DB_BACKGROUND_COMPACTIONS);
-<<<<<<< HEAD
-=======
-
-		if let Some(cache_size) = config.cache_size {
-			// half goes to read cache
-			opts.set_block_cache_size_mb(cache_size as u64 / 2);
-			// quarter goes to each of the two write buffers
-			opts.set_write_buffer_size(cache_size * 1024 * 256);
-		}
-		/*
-		opts.set_bytes_per_sync(8388608);
-		opts.set_disable_data_sync(false);
-		opts.set_block_cache_size_mb(1024);
-		opts.set_table_cache_num_shard_bits(6);
-		opts.set_max_write_buffer_number(32);
-		opts.set_write_buffer_size(536870912);
-		opts.set_target_file_size_base(1073741824);
-		opts.set_min_write_buffer_number_to_merge(4);
-		opts.set_level_zero_stop_writes_trigger(2000);
-		opts.set_level_zero_slowdown_writes_trigger(0);
-		opts.set_compaction_style(DBUniversalCompaction);
-		opts.set_max_background_compactions(4);
-		opts.set_max_background_flushes(4);
-		opts.set_filter_deletes(false);
-		opts.set_disable_auto_compactions(false);
-		*/
->>>>>>> f94f061f
 
 		if let Some(size) = config.prefix_size {
 			let mut block_opts = BlockBasedOptions::new();
@@ -216,7 +186,10 @@
 			// quarter goes to each of the two write buffers
 			opts.set_write_buffer_size(cache_size * 1024 * 256);
 		}
-<<<<<<< HEAD
+
+		let mut write_opts = WriteOptions::new();
+		write_opts.disable_wal(true);
+
 		let db = match DB::open(&opts, path) {
 			Ok(db) => db,
 			Err(ref s) if s.starts_with("Corruption:") => {
@@ -227,11 +200,7 @@
 			},
 			Err(s) => { return Err(s); }
 		};
-		Ok(Database { db: db })
-=======
-		let db = try!(DB::open(&opts, path));
-		Ok(Database { db: db, })
->>>>>>> f94f061f
+		Ok(Database { db: db, write_opts: write_opts, })
 	}
 
 	/// Insert a key-value pair in the transaction. Any existing value value will be overwritten.
@@ -246,9 +215,7 @@
 
 	/// Commit transaction to database.
 	pub fn write(&self, tr: DBTransaction) -> Result<(), String> {
-		let mut write_opts = WriteOptions::new();
-		write_opts.disable_wal(true);
-		self.db.write_opt(tr.batch, &write_opts)
+		self.db.write_opt(tr.batch, &self.write_opts)
 	}
 
 	/// Get value by key.
